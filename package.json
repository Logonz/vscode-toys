{
  "name": "vstoys",
  "displayName": "VsToys",
  "description": "VsCode Toys is a collection of utilities for Visual Studio Code.",
  "version": "0.0.6",
  "publisher": "Logonz",
  "icon": "VsCodeToys-icon-512x512.png",
  "license": "MIT",
  "engines": {
    "vscode": "^1.89.1"
  },
  "tags": [
    "dot-repeat",
    "motion"
  ],
  "categories": [
    "Other",
    "Keymaps"
  ],
  "main": "./dist/extension.js",
  "repository": {
    "type": "git",
    "url": "https://github.com/Logonz/vscode-toys.git"
  },
  "activationEvents": [
    "*"
  ],
  "contributes": {
    "commands": [
      {
        "command": "vstoys.debug.showQuickPick",
        "title": "VSCode Toys: Show Debug Menu"
      },
      {
        "command": "vstoys.smart-open.showQuickPick",
        "title": "Smart Open: Search Files",
        "category": "VsToys"
      },
      {
        "command": "vstoys.smart-open.navigateUp",
        "category": "VsToys",
        "title": "Smart Open: Navigate Up"
      },
      {
        "command": "vstoys.smart-open.navigateDown",
        "category": "VsToys",
        "title": "Smart Open: Navigate Down"
      },
      {
        "command": "vstoys.smart-open.selectFile",
        "category": "VsToys",
        "title": "Smart Open: Select File"
      },
      {
        "command": "vstoys.smart-open.deleteChar",
        "category": "VsToys",
        "title": "Smart Open: Delete Character"
      },
      {
        "command": "vstoys.registers.showRegisterPastePicker",
        "category": "VsToys",
        "title": "Registers: Show Register Paste Picker"
      },
      {
        "command": "vstoys.registers.showRegisterCopyPicker",
        "category": "VsToys",
        "title": "Registers: Show Register Copy Picker"
      },
      {
        "command": "vstoys.registers.clearAllRegisters",
        "category": "VsToys",
        "title": "Registers: Clear All Registers"
      },
      {
        "command": "vstoys.paste-replace.clipboardPasteReplace",
        "category": "VsToys",
        "title": "Paste Replace"
      },
      {
        "command": "vstoys.paste-replace.clipboardPasteSmart",
        "category": "VsToys",
        "title": "Paste Smart"
      },
      {
        "command": "vstoys.hyper.deactivateAll",
        "category": "VsToys",
        "title": "Hyper: Deactivate All"
      },
      {
        "command": "vstoys.goto-line.goto",
        "category": "VsToys",
        "title": "VsToys - Goto Line: Go to Line"
      },
      {
        "command": "vstoys.goto-line.goto-relative",
        "category": "VsToys",
        "title": "VsToys - Goto Line: Go to Relative Line"
      },
      {
        "command": "vstoys.git.fileDecorator.refresh",
        "category": "VsToys",
        "title": "File Decorator: Refresh Decorations - (VsToys)"
      },
      {
        "command": "vstoys.git.stageFile",
        "category": "VsToys",
        "title": "Git: Stage File - (VsToys)"
      },
      {
        "command": "vstoys.git.stageHunk",
        "category": "VsToys",
        "title": "Git: Stage Hunk at Selection - (VsToys)"
      },
      {
        "command": "vstoys.copy-highlight.copy",
        "category": "VsToys",
        "title": "Copy Highlight: Copy"
      },
      {
        "command": "vstoys.clear-line.clearLines",
        "category": "VsToys",
        "title": "Clear Line: Clear Lines"
      }
    ],
    "configuration": {
      "title": "VsToys",
      "properties": {
        "vstoys.enabled": {
          "type": "boolean",
          "default": true,
          "description": "Global enable/disable for the VSCode Toys",
          "order": 100
        },
        "vstoys.smart-open.enabled": {
          "type": "boolean",
          "default": true,
          "description": "Enable the Smart Open module in VSCode Toys"
        },
        "vstoys.smart-open.maxWorkspaceFiles": {
          "type": "number",
          "default": 5000,
          "description": "Maximum number of files to index in the workspace, tip is to use gitignore to exclude files"
        },
        "vstoys.registers.enabled": {
          "type": "boolean",
          "default": true,
          "description": "Enable the Registers module in VSCode Toys",
          "order": 6000
        },
        "vstoys.registers.maxPreviewLength": {
          "type": "number",
          "default": 200,
          "description": "Maximum preview length in quick pick menu for register contents",
          "order": 6001
        },
        "vstoys.registers.showEmptyRegisters": {
          "type": "boolean",
          "default": true,
          "description": "Show all registers (including empty ones) in quick paste menu. When disabled, only shows registers with content.",
          "order": 6002
        },
        "vstoys.paste-replace.enabled": {
          "type": "boolean",
          "default": true,
          "description": "Enable the Paste Replace module in VSCode Toys",
          "order": 7000
        },
        "vstoys.hyper.enabled": {
          "type": "boolean",
          "default": true,
          "description": "Enable the Hyper module in VSCode Toys",
          "order": 3000
        },
        "vstoys.hyper.normalLayers": {
          "type": "array",
          "default": [
            {
              "name": "hyper-layer",
              "enabled": true
            }
          ],
          "description": "List of active Hyper layers to register, activates a layer.",
          "items": {
            "type": "object",
            "properties": {
              "name": {
                "type": "string",
                "description": "The name of the hyper layer"
              },
              "timeout": {
                "type": "number",
                "description": "The timeout for this layer in seconds",
                "default": 6
              },
              "enabled": {
                "type": "boolean",
                "description": "Whether this layer is enabled",
                "default": true
              }
            },
            "required": [
              "name"
            ]
          },
          "order": 3001
        },
        "vstoys.hyper.switchLayers": {
          "type": "array",
          "default": [
            {
              "name": "commit-layer",
              "timeout": 900,
              "enabled": true
            }
          ],
          "description": "List of active Hyper layers to register, activates a layer.",
          "items": {
            "type": "object",
            "properties": {
              "name": {
                "type": "string",
                "description": "The name of the hyper layer"
              },
              "timeout": {
                "type": "number",
                "description": "The timeout for this layer in seconds",
                "default": 6
              },
              "enabled": {
                "type": "boolean",
                "description": "Whether this layer is enabled",
                "default": true
              }
            },
            "required": [
              "name"
            ]
          },
          "order": 3002
        },
        "vstoys.goto-line.enabled": {
          "type": "boolean",
          "default": true,
          "description": "Enable the Goto Line module in VSCode Toys",
          "order": 3000
        },
        "vstoys.goto-line.upCharacter": {
          "type": "string",
          "default": "k",
          "description": "Character prefix for moving up in relative goto (e.g., 'k5' to go up 5 lines)",
          "order": 3001
        },
        "vstoys.goto-line.downCharacter": {
          "type": "string",
          "default": "j",
          "description": "Character prefix for moving down in relative goto (e.g., 'j5' to go down 5 lines)",
          "order": 3002
        },
        "vstoys.goto-line.highlightingEnabled": {
          "type": "boolean",
          "default": true,
          "description": "Enable line highlighting preview when using goto commands",
          "order": 3003
        },
        "vstoys.goto-line.selectColor": {
          "type": "string",
          "default": "editor.wordHighlightBackground",
          "description": "Color for highlighting lines during selection operations (theme color ID or hex color)",
          "order": 3004
        },
        "vstoys.goto-line.deleteColor": {
          "type": "string",
          "default": "inputValidation.errorBackground",
          "description": "Color for highlighting lines during delete operations (theme color ID or hex color)",
          "order": 3005
        },
        "vstoys.git.fileDecorator.enabled": {
          "type": "boolean",
          "default": true,
          "description": "Enable the File Decorator module in VSCode Toys",
          "order": 5000
        },
        "vstoys.git.fileDecorator.enableBadge": {
          "type": "boolean",
          "default": true,
          "description": "Enable badge for file decorations",
          "order": 5001
        },
        "vstoys.git.fileDecorator.enableColor": {
          "type": "boolean",
          "default": true,
          "description": "Enable color for file decorations",
          "order": 5002
        },
        "vstoys.git.fileDecorator.refreshInterval": {
          "type": "number",
          "default": 5000,
          "description": "Interval in milliseconds for refreshing file decorations (minimum 1000ms)",
          "order": 5003
        },
        "vstoys.git.fileDecorator.targetBranch": {
          "type": "string",
          "default": "main",
          "description": "Target branch for Git diff comparisons",
          "ignoreSync": true,
          "order": 5004
        },
        "vstoys.git.enabled": {
          "type": "boolean",
          "default": true,
          "description": "Enable the Git module in VSCode Toys",
          "order": 4000
        },
        "vstoys.copy-highlight.enabled": {
          "type": "boolean",
          "default": true,
          "description": "Enable the Copy Highlight module in VSCode Toys",
          "order": 2000
        },
        "vstoys.copy-highlight.foregroundColor": {
          "type": "string",
          "description": "Foreground color for the copy highlighting",
          "order": 2001
        },
        "vstoys.copy-highlight.backgroundColor": {
          "type": "string",
          "default": "editor.wordHighlightBackground",
          "description": "Background color for the copy highlighting\nFor more information about color check out https://code.visualstudio.com/api/references/theme-color for more available colors\nrgba(R, G, B, A) is also supported",
          "order": 2002
        },
        "vstoys.copy-highlight.timeout": {
          "type": "number",
          "default": 100,
          "description": "Timeout duration in milliseconds",
          "order": 2003
        },
        "vstoys.clear-line.enabled": {
          "type": "boolean",
          "default": true,
          "description": "Enable the Clear Line module in VSCode Toys",
          "order": 1000
        }
      }
    },
    "keybindings": [
      {
<<<<<<< HEAD
        "command": "vstoys.smart-open.navigateUp",
        "key": "up",
        "when": "vstoys.smart-open.searching"
      },
      {
        "command": "vstoys.smart-open.navigateDown",
        "key": "down",
        "when": "vstoys.smart-open.searching"
      },
      {
        "command": "vstoys.smart-open.selectFile",
        "key": "enter",
        "when": "vstoys.smart-open.searching"
      },
      {
        "command": "vstoys.smart-open.deleteChar",
        "key": "backspace",
        "when": "vstoys.smart-open.searching"
      },
      {
        "command": "vstoys.paste-replace.replaceLineWithClipboard",
=======
        "command": "vstoys.paste-replace.clipboardPasteReplace",
>>>>>>> dd8d444b
        "key": "ctrl+shift+v",
        "mac": "cmd+shift+v",
        "when": "editorTextFocus && vstoys.paste-replace.active"
      },
      {
        "command": "vstoys.paste-replace.clipboardPasteSmart",
        "key": "ctrl+v",
        "mac": "cmd+v",
        "when": "editorTextFocus && vstoys.paste-replace.active"
      },
      {
        "command": "editor.action.clipboardPasteAction",
        "key": "ctrl+k ctrl+v",
        "mac": "ctrl+k cmd+v",
        "when": "vstoys.paste-replace.active"
      },
      {
        "command": "vstoys.hyper.layerActivate.hyper-layer",
        "key": "f20",
        "mac": "f20",
        "when": "vstoys.hyper.active"
      },
      {
        "command": "vstoys.hyper.deactivateAll",
        "key": "escape",
        "mac": "escape",
        "when": "vstoys.hyper.global"
      },
      {
        "key": "alt+s f",
        "command": "vstoys.git.stageFile",
        "when": "editorTextFocus && vstoys.git.active"
      },
      {
        "key": "alt+s h",
        "command": "vstoys.git.stageHunk",
        "when": "editorTextFocus && vstoys.git.active"
      },
      {
        "command": "vstoys.copy-highlight.copy",
        "key": "ctrl+c",
        "mac": "cmd+c",
        "when": "editorTextFocus && vstoys.copy-highlight.active"
      },
      {
        "key": "d c",
        "command": "vstoys.clear-line.clearLines",
        "when": "editorTextFocus && hyper-layer-active && vstoys.clear-line.active && !vstoys.dot-repeat.active"
      }
    ],
    "fileDecorations": [
      {
        "id": "fileExplorerDecorator",
        "label": "File Explorer Decorator"
      }
    ],
    "views": {},
    "menus": {},
    "viewsContainers": {}
  },
  "scripts": {
    "ext": "vsce package --allow-star-activation -o vscode-toys.vsix && code --install-extension vscode-toys.vsix",
    "vsix": "vsce package --allow-star-activation -o vscode-toys.vsix",
    "vscode:prepublish": "npm run package",
    "compile": "webpack --node-env development",
    "tcompile": "tsc -p ./",
    "twatch": "tsc-watch -p ./",
    "watch": "webpack --watch --node-env development",
    "package": "webpack --node-env production --devtool hidden-source-map",
    "compile-tests": "tsc -p . --outDir out",
    "watch-tests": "tsc -p . -w --outDir out",
    "pretest": "npm run compile-tests && npm run compile && npm run lint",
    "lint": "eslint src",
    "test": "vscode-test"
  },
  "devDependencies": {
    "@types/mocha": "^10.0.8",
    "@types/node": "20.x",
    "@types/tmp": "^0.2.6",
    "@types/vscode": "^1.89.1",
    "@typescript-eslint/eslint-plugin": "^8.7.0",
    "@typescript-eslint/parser": "^8.7.0",
    "@vscode/test-cli": "^0.0.10",
    "@vscode/test-electron": "^2.4.1",
    "@vscode/vsce": "^3.1.1",
    "copy-webpack-plugin": "^12.0.2",
    "cross-env": "^7.0.3",
    "eslint": "^9.11.1",
    "jsonc": "^2.0.0",
    "ts-loader": "^9.5.1",
    "tsc-watch": "^6.2.0",
    "typescript": "^5.6.2",
    "webpack": "^5.95.0",
    "webpack-cli": "^5.1.4",
    "webpack-merge": "^6.0.1"
  },
  "dependencies": {
    "@hediet/node-reload": "^0.8.0",
    "@hediet/std": "^0.6.0",
    "@types/deindent": "^0.1.3",
    "deindent": "^0.1.0",
    "globify-gitignore": "^1.0.3",
    "ignore": "^6.0.2",
    "minimatch": "^10.0.1",
    "parse-diff": "^0.11.1",
    "tmp": "^0.2.3"
  }
}<|MERGE_RESOLUTION|>--- conflicted
+++ resolved
@@ -344,7 +344,6 @@
     },
     "keybindings": [
       {
-<<<<<<< HEAD
         "command": "vstoys.smart-open.navigateUp",
         "key": "up",
         "when": "vstoys.smart-open.searching"
@@ -365,10 +364,7 @@
         "when": "vstoys.smart-open.searching"
       },
       {
-        "command": "vstoys.paste-replace.replaceLineWithClipboard",
-=======
         "command": "vstoys.paste-replace.clipboardPasteReplace",
->>>>>>> dd8d444b
         "key": "ctrl+shift+v",
         "mac": "cmd+shift+v",
         "when": "editorTextFocus && vstoys.paste-replace.active"

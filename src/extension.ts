--- conflicted
+++ resolved
@@ -83,15 +83,15 @@
     deactivator: () => {},
   },
   {
-<<<<<<< HEAD
     name: "Smart Open",
     moduleContext: "smart-open",
     activator: activateSmartOpen,
-=======
+    deactivator: () => {},
+  },
+  {
     name: "Motions",
     moduleContext: "motions",
     activator: (name, context) => activateMotions(name, context, createOutputChannel),
->>>>>>> 3a4b4a7e
     deactivator: () => {},
   },
 ];

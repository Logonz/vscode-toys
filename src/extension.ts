--- conflicted
+++ resolved
@@ -6,11 +6,8 @@
 import { activateCopyHighlight } from "./copy-highlight/main";
 import { activateClearLine } from "./clear-line/main";
 import { activateFileDecorator } from "./git-file-decorator/main";
-<<<<<<< HEAD
 import { activateRegisters } from "./registers/main";
-=======
 import { activateGotoLine } from "./goto-line/main";
->>>>>>> 9eea0364
 
 try {
   require("./debug");
@@ -55,15 +52,15 @@
     deactivator: () => {},
   },
   {
-<<<<<<< HEAD
     name: "Registers",
     moduleContext: "registers",
     activator: activateRegisters,
-=======
+    deactivator: () => {},
+  },
+  {
     name: "Goto Line",
     moduleContext: "goto-line",
     activator: activateGotoLine,
->>>>>>> 9eea0364
     deactivator: () => {},
   },
 ];
